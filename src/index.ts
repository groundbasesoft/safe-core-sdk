import EthersSafe from './EthersSafe'
import Safe from './Safe'
import SafeTransaction, { SafeTransactionDataPartial } from './utils/transactions/SafeTransaction'

export default EthersSafe
<<<<<<< HEAD
export { SafeTransaction, SafeTransactionDataPartial }
export type { Safe }
=======
export { SafeTransaction, Safe }
>>>>>>> 53f27faf
<|MERGE_RESOLUTION|>--- conflicted
+++ resolved
@@ -1,11 +1,7 @@
+import { SafeSignature } from 'utils/signatures/SafeSignature'
 import EthersSafe from './EthersSafe'
 import Safe from './Safe'
 import SafeTransaction, { SafeTransactionDataPartial } from './utils/transactions/SafeTransaction'
 
 export default EthersSafe
-<<<<<<< HEAD
-export { SafeTransaction, SafeTransactionDataPartial }
-export type { Safe }
-=======
-export { SafeTransaction, Safe }
->>>>>>> 53f27faf
+export { Safe, SafeSignature, SafeTransactionDataPartial, SafeTransaction }