import { zeroAddress } from './constants'
import { SafeSignature } from './signatures'

export enum OperationType {
  Call, // 0
  DelegateCall // 1
}

export interface SafeTransactionData {
  readonly to: string
  readonly value: string
  readonly data: string
  readonly operation: OperationType
  readonly safeTxGas: number
  readonly baseGas: number
  readonly gasPrice: number
  readonly gasToken: string
  readonly refundReceiver: string
  readonly nonce: number
}

interface SafeTransactionDataPartial {
  readonly to: string
  readonly value: string
  readonly data: string
  readonly operation?: OperationType
  readonly safeTxGas?: number
  readonly baseGas?: number
  readonly gasPrice?: number
  readonly gasToken?: string
  readonly refundReceiver?: string
  readonly nonce: number
}

export function standardizeSafeTransaction(tx: SafeTransactionDataPartial): SafeTransactionData {
  return {
    to: tx.to,
    value: tx.value,
    data: tx.data,
    operation: tx.operation || OperationType.Call,
    safeTxGas: tx.safeTxGas || 0,
    baseGas: tx.baseGas || 0,
    gasPrice: tx.gasPrice || 0,
    gasToken: tx.gasToken || zeroAddress,
    refundReceiver: tx.refundReceiver || zeroAddress,
    nonce: tx.nonce
  }
}

export class SafeTransaction {
  data: SafeTransactionData
  signatures: Map<string, SafeSignature> = new Map()

  constructor(data: SafeTransactionDataPartial) {
    this.data = standardizeSafeTransaction(data)
  }

  encodedSignatures(): string {
    const signers = Array.from(this.signatures.keys()).sort()
    const baseOffset = signers.length * 130
    let staticParts = ''
    let dynamicParts = ''
    signers.forEach((signerAddress) => {
      const signer = this.signatures.get(signerAddress)!!
      staticParts += signer.staticPart(/*baseOffset + dynamicParts.length / 2*/)
      dynamicParts += signer.dynamicPart()
    })
    return '0x' + staticParts + dynamicParts
  }
<<<<<<< HEAD
}

/**
 * Makes a standardized Safe transaction
 *
 * @param transaction - The Safe transaction object
 * @returns The standardized Safe transaction
 */
export function makeSafeTransaction({
  to,
  value,
  data,
  operation = zeroNumber,
  safeTxGas = zeroNumber,
  baseGas = zeroNumber,
  gasPrice = zeroNumber,
  gasToken = zeroAddress,
  refundReceiver = zeroAddress,
  nonce
}: SafeTransactionDataPartial): SafeTransaction {
  const safeTransactionData: SafeTransactionData = {
    to,
    value,
    data,
    operation,
    safeTxGas,
    baseGas,
    gasPrice,
    gasToken,
    refundReceiver,
    nonce
  }
  return new SafeTransaction(safeTransactionData)
=======
>>>>>>> 98fda472
}<|MERGE_RESOLUTION|>--- conflicted
+++ resolved
@@ -67,40 +67,4 @@
     })
     return '0x' + staticParts + dynamicParts
   }
-<<<<<<< HEAD
-}
-
-/**
- * Makes a standardized Safe transaction
- *
- * @param transaction - The Safe transaction object
- * @returns The standardized Safe transaction
- */
-export function makeSafeTransaction({
-  to,
-  value,
-  data,
-  operation = zeroNumber,
-  safeTxGas = zeroNumber,
-  baseGas = zeroNumber,
-  gasPrice = zeroNumber,
-  gasToken = zeroAddress,
-  refundReceiver = zeroAddress,
-  nonce
-}: SafeTransactionDataPartial): SafeTransaction {
-  const safeTransactionData: SafeTransactionData = {
-    to,
-    value,
-    data,
-    operation,
-    safeTxGas,
-    baseGas,
-    gasPrice,
-    gasToken,
-    refundReceiver,
-    nonce
-  }
-  return new SafeTransaction(safeTransactionData)
-=======
->>>>>>> 98fda472
 }