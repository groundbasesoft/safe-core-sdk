[
  {
    "constant": true,
    "inputs": [],
    "name": "nonce",
    "outputs": [
      {
        "internalType": "uint256",
        "name": "",
        "type": "uint256"
      }
    ],
    "payable": false,
    "stateMutability": "view",
    "type": "function"
  },
  {
    "constant": true,
    "inputs": [],
    "name": "VERSION",
    "outputs": [
      {
        "internalType": "string",
        "name": "",
        "type": "string"
      }
    ],
    "payable": false,
    "stateMutability": "view",
    "type": "function"
  },
  {
    "constant": true,
    "inputs": [],
    "name": "getOwners",
    "outputs": [
      {
        "internalType": "address[]",
        "name": "",
        "type": "address[]"
      }
    ],
    "payable": false,
    "stateMutability": "view",
    "type": "function"
  },
  {
    "constant": true,
    "inputs": [],
    "name": "getThreshold",
    "outputs": [
      {
        "internalType": "uint256",
        "name": "",
        "type": "uint256"
      }
    ],
    "payable": false,
    "stateMutability": "view",
    "type": "function"
  },
  {
    "constant": true,
    "inputs": [],
    "name": "getModules",
    "outputs": [
      {
        "internalType": "address[]",
        "name": "",
        "type": "address[]"
      }
    ],
    "payable": false,
    "stateMutability": "view",
    "type": "function"
  },
  {
    "constant": true,
    "inputs": [
      {
        "internalType": "contract Module",
        "name": "module",
        "type": "address"
      }
    ],
    "name": "isModuleEnabled",
    "outputs": [
      {
        "internalType": "bool",
        "name": "",
        "type": "bool"
      }
    ],
    "payable": false,
    "stateMutability": "view",
    "type": "function"
  },
  {
    "constant": false,
    "inputs": [
      {
        "name": "_owners",
        "type": "address[]"
      },
      {
        "name": "_threshold",
        "type": "uint256"
      },
      {
        "name": "to",
        "type": "address"
      },
      {
        "name": "data",
        "type": "bytes"
      },
      {
        "name": "fallbackHandler",
        "type": "address"
      },
      {
        "name": "paymentToken",
        "type": "address"
      },
      {
        "name": "payment",
        "type": "uint256"
      },
      {
        "name": "paymentReceiver",
        "type": "address"
      }
    ],
    "name": "setup",
    "outputs": [],
    "payable": false,
    "stateMutability": "nonpayable",
    "type": "function"
  },
  {
    "constant": false,
    "inputs": [
      {
        "name": "to",
        "type": "address"
      },
      {
        "name": "value",
        "type": "uint256"
      },
      {
        "name": "data",
        "type": "bytes"
      },
      {
        "name": "operation",
        "type": "uint8"
      },
      {
        "name": "safeTxGas",
        "type": "uint256"
      },
      {
        "name": "baseGas",
        "type": "uint256"
      },
      {
        "name": "gasPrice",
        "type": "uint256"
      },
      {
        "name": "gasToken",
        "type": "address"
      },
      {
        "name": "refundReceiver",
        "type": "address"
      },
      {
        "name": "signatures",
        "type": "bytes"
      }
    ],
    "name": "execTransaction",
    "outputs": [
      {
        "name": "success",
        "type": "bool"
      }
    ],
    "payable": false,
    "stateMutability": "nonpayable",
    "type": "function"
  },
  {
    "constant": true,
    "inputs": [
      {
        "internalType": "address",
        "name": "to",
        "type": "address"
      },
      {
        "internalType": "uint256",
        "name": "value",
        "type": "uint256"
      },
      {
        "internalType": "bytes",
        "name": "data",
        "type": "bytes"
      },
      {
        "internalType": "enum Enum.Operation",
        "name": "operation",
        "type": "uint8"
      },
      {
        "internalType": "uint256",
        "name": "safeTxGas",
        "type": "uint256"
      },
      {
        "internalType": "uint256",
        "name": "baseGas",
        "type": "uint256"
      },
      {
        "internalType": "uint256",
        "name": "gasPrice",
        "type": "uint256"
      },
      {
        "internalType": "address",
        "name": "gasToken",
        "type": "address"
      },
      {
        "internalType": "address",
        "name": "refundReceiver",
        "type": "address"
      },
      {
        "internalType": "uint256",
        "name": "_nonce",
        "type": "uint256"
      }
    ],
    "name": "getTransactionHash",
    "outputs": [
      {
        "internalType": "bytes32",
        "name": "",
        "type": "bytes32"
      }
    ],
    "payable": false,
    "stateMutability": "view",
    "type": "function"
  },
  {
    "constant": false,
    "inputs": [
      {
        "internalType": "bytes32",
        "name": "hashToApprove",
        "type": "bytes32"
      }
    ],
    "name": "approveHash",
    "outputs": [],
    "payable": false,
    "stateMutability": "nonpayable",
    "type": "function"
  },
  {
    "constant": true,
    "inputs": [
      {
        "internalType": "address",
        "name": "",
        "type": "address"
      },
      {
        "internalType": "bytes32",
        "name": "",
        "type": "bytes32"
      }
    ],
    "name": "approvedHashes",
    "outputs": [
      {
        "internalType": "uint256",
        "name": "",
        "type": "uint256"
      }
    ],
    "payable": false,
    "stateMutability": "view",
    "type": "function"
  },
  {
    "constant": false,
    "inputs": [
      {
<<<<<<< HEAD
        "name": "to",
        "type": "address"
      },
      {
        "name": "value",
        "type": "uint256"
      },
      {
        "name": "data",
        "type": "bytes"
      },
      {
        "name": "operation",
        "type": "uint8"
      }
    ],
    "name": "requiredTxGas",
    "outputs": [
      {
        "name": "",
        "type": "uint256"
      }
    ],
=======
        "internalType": "contract Module",
        "name": "module",
        "type": "address"
      }
    ],
    "name": "enableModule",
    "outputs": [],
    "payable": false,
    "stateMutability": "nonpayable",
    "type": "function"
  },
  {
    "constant": false,
    "inputs": [
      {
        "internalType": "contract Module",
        "name": "prevModule",
        "type": "address"
      },
      {
        "internalType": "contract Module",
        "name": "module",
        "type": "address"
      }
    ],
    "name": "disableModule",
    "outputs": [],
    "payable": false,
    "stateMutability": "nonpayable",
    "type": "function"
  },
  {
    "constant": true,
    "inputs": [
      {
        "internalType": "address",
        "name": "owner",
        "type": "address"
      }
    ],
    "name": "isOwner",
    "outputs": [
      {
        "internalType": "bool",
        "name": "",
        "type": "bool"
      }
    ],
    "payable": false,
    "stateMutability": "view",
    "type": "function"
  },
  {
    "constant": false,
    "inputs": [
      {
        "internalType": "address",
        "name": "owner",
        "type": "address"
      },
      {
        "internalType": "uint256",
        "name": "_threshold",
        "type": "uint256"
      }
    ],
    "name": "addOwnerWithThreshold",
    "outputs": [],
    "payable": false,
    "stateMutability": "nonpayable",
    "type": "function"
  },
  {
    "constant": false,
    "inputs": [
      {
        "internalType": "address",
        "name": "prevOwner",
        "type": "address"
      },
      {
        "internalType": "address",
        "name": "owner",
        "type": "address"
      },
      {
        "internalType": "uint256",
        "name": "_threshold",
        "type": "uint256"
      }
    ],
    "name": "removeOwner",
    "outputs": [],
    "payable": false,
    "stateMutability": "nonpayable",
    "type": "function"
  },
  {
    "constant": false,
    "inputs": [
      {
        "internalType": "address",
        "name": "prevOwner",
        "type": "address"
      },
      {
        "internalType": "address",
        "name": "oldOwner",
        "type": "address"
      },
      {
        "internalType": "address",
        "name": "newOwner",
        "type": "address"
      }
    ],
    "name": "swapOwner",
    "outputs": [],
    "payable": false,
    "stateMutability": "nonpayable",
    "type": "function"
  },
  {
    "constant": false,
    "inputs": [
      {
        "internalType": "uint256",
        "name": "_threshold",
        "type": "uint256"
      }
    ],
    "name": "changeThreshold",
    "outputs": [],
>>>>>>> 53f27faf
    "payable": false,
    "stateMutability": "nonpayable",
    "type": "function"
  }
]<|MERGE_RESOLUTION|>--- conflicted
+++ resolved
@@ -303,7 +303,6 @@
     "constant": false,
     "inputs": [
       {
-<<<<<<< HEAD
         "name": "to",
         "type": "address"
       },
@@ -327,7 +326,14 @@
         "type": "uint256"
       }
     ],
-=======
+    "payable": false,
+    "stateMutability": "nonpayable",
+    "type": "function"
+  },
+  {
+    "constant": false,
+    "inputs": [
+      {
         "internalType": "contract Module",
         "name": "module",
         "type": "address"
@@ -461,7 +467,6 @@
     ],
     "name": "changeThreshold",
     "outputs": [],
->>>>>>> 53f27faf
     "payable": false,
     "stateMutability": "nonpayable",
     "type": "function"
