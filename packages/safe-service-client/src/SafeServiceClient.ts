import { Signer } from '@ethersproject/abstract-signer'
import { EthAdapter } from '@gnosis.pm/safe-core-sdk-types'
import SafeTransactionService from './SafeTransactionService'
import {
  AllTransactionsListResponse,
  AllTransactionsOptions,
  MasterCopyResponse,
  OwnerResponse,
  ProposeTransactionProps,
  SafeBalanceResponse,
  SafeBalancesOptions,
  SafeBalancesUsdOptions,
  SafeBalanceUsdResponse,
  SafeCollectibleResponse,
  SafeCollectiblesOptions,
  SafeCreationInfoResponse,
  SafeDelegate,
  SafeDelegateConfig,
  SafeDelegateDeleteConfig,
  SafeDelegateListResponse,
  SafeInfoResponse,
  SafeModuleTransactionListResponse,
  SafeMultisigConfirmationListResponse,
  SafeMultisigTransactionEstimate,
  SafeMultisigTransactionEstimateResponse,
  SafeMultisigTransactionListResponse,
  SafeMultisigTransactionResponse,
  SafeServiceInfoResponse,
  SignatureResponse,
  TokenInfoListResponse,
  TokenInfoResponse,
  TransferListResponse
} from './types/safeTransactionServiceTypes'
import { getTxServiceBaseUrl } from './utils'
import { HttpMethod, sendRequest } from './utils/httpRequests'

export interface SafeServiceClientConfig {
  /** txServiceUrl - Safe Transaction Service URL */
  txServiceUrl: string
  /** ethAdapter - Ethereum adapter */
  ethAdapter: EthAdapter
}

class SafeServiceClient implements SafeTransactionService {
  #txServiceBaseUrl: string
  #ethAdapter: EthAdapter

  constructor({ txServiceUrl, ethAdapter }: SafeServiceClientConfig) {
    this.#txServiceBaseUrl = getTxServiceBaseUrl(txServiceUrl)
    this.#ethAdapter = ethAdapter
  }

  /**
   * Returns the information and configuration of the service.
   *
   * @returns The information and configuration of the service
   */
  async getServiceInfo(): Promise<SafeServiceInfoResponse> {
    return sendRequest({
      url: `${this.#txServiceBaseUrl}/about`,
      method: HttpMethod.Get
    })
  }

  /**
   * Returns the list of Safe master copies.
   *
   * @returns The list of Safe master copies
   */
  async getServiceMasterCopiesInfo(): Promise<MasterCopyResponse[]> {
    return sendRequest({
      url: `${this.#txServiceBaseUrl}/about/master-copies`,
      method: HttpMethod.Get
    })
  }

  /**
   * Decodes the specified Safe transaction data.
   *
   * @param data - The Safe transaction data
   * @returns The transaction data decoded
   * @throws "Invalid data"
   * @throws "Not Found"
   * @throws "Ensure this field has at least 1 hexadecimal chars (not counting 0x)."
   */
  async decodeData(data: string): Promise<any> {
    if (data === '') {
      throw new Error('Invalid data')
    }
    return sendRequest({
      url: `${this.#txServiceBaseUrl}/data-decoder/`,
      method: HttpMethod.Post,
      body: { data }
    })
  }

  /**
   * Returns the list of Safes where the address provided is an owner.
   *
   * @param ownerAddress - The owner address
   * @returns The list of Safes where the address provided is an owner
   * @throws "Invalid owner address"
   * @throws "Checksum address validation failed"
   */
  async getSafesByOwner(ownerAddress: string): Promise<OwnerResponse> {
    if (ownerAddress === '') {
      throw new Error('Invalid owner address')
    }
    const { address } = await this.#ethAdapter.getEip3770Address(ownerAddress)
    return sendRequest({
      url: `${this.#txServiceBaseUrl}/owners/${address}/safes/`,
      method: HttpMethod.Get
    })
  }

  /**
   * Returns all the information of a Safe transaction.
   *
   * @param safeTxHash - Hash of the Safe transaction
   * @returns The information of a Safe transaction
   * @throws "Invalid safeTxHash"
   * @throws "Not found."
   */
  async getTransaction(safeTxHash: string): Promise<SafeMultisigTransactionResponse> {
    if (safeTxHash === '') {
      throw new Error('Invalid safeTxHash')
    }
    return sendRequest({
      url: `${this.#txServiceBaseUrl}/multisig-transactions/${safeTxHash}/`,
      method: HttpMethod.Get
    })
  }

  /**
   * Returns the list of confirmations for a given a Safe transaction.
   *
   * @param safeTxHash - The hash of the Safe transaction
   * @returns The list of confirmations
   * @throws "Invalid safeTxHash"
   */
  async getTransactionConfirmations(
    safeTxHash: string
  ): Promise<SafeMultisigConfirmationListResponse> {
    if (safeTxHash === '') {
      throw new Error('Invalid safeTxHash')
    }
    return sendRequest({
      url: `${this.#txServiceBaseUrl}/multisig-transactions/${safeTxHash}/confirmations/`,
      method: HttpMethod.Get
    })
  }

  /**
   * Adds a confirmation for a Safe transaction.
   *
   * @param safeTxHash - Hash of the Safe transaction that will be confirmed
   * @param signature - Signature of the transaction
   * @returns
   * @throws "Invalid safeTxHash"
   * @throws "Invalid signature"
   * @throws "Malformed data"
   * @throws "Error processing data"
   */
  async confirmTransaction(safeTxHash: string, signature: string): Promise<SignatureResponse> {
    if (safeTxHash === '') {
      throw new Error('Invalid safeTxHash')
    }
    if (signature === '') {
      throw new Error('Invalid signature')
    }
    return sendRequest({
      url: `${this.#txServiceBaseUrl}/multisig-transactions/${safeTxHash}/confirmations/`,
      method: HttpMethod.Post,
      body: {
        signature
      }
    })
  }

  /**
   * Returns the information and configuration of the provided Safe address.
   *
   * @param safeAddress - The Safe address
   * @returns The information and configuration of the provided Safe address
   * @throws "Invalid Safe address"
   * @throws "Checksum address validation failed"
   */
  async getSafeInfo(safeAddress: string): Promise<SafeInfoResponse> {
    if (safeAddress === '') {
      throw new Error('Invalid Safe address')
    }
    const { address } = await this.#ethAdapter.getEip3770Address(safeAddress)
    return sendRequest({
      url: `${this.#txServiceBaseUrl}/safes/${address}/`,
      method: HttpMethod.Get
    })
  }

  /**
   * Returns the list of delegates for a given Safe address.
   *
   * @param safeAddress - The Safe address
   * @returns The list of delegates
   * @throws "Invalid Safe address"
   * @throws "Checksum address validation failed"
   */
  async getSafeDelegates(safeAddress: string): Promise<SafeDelegateListResponse> {
    if (safeAddress === '') {
      throw new Error('Invalid Safe address')
    }
    const { address } = await this.#ethAdapter.getEip3770Address(safeAddress)
    return sendRequest({
      url: `${this.#txServiceBaseUrl}/safes/${address}/delegates/`,
      method: HttpMethod.Get
    })
  }

  /**
   * Adds a new delegate for a given Safe address.
   *
   * @param delegateConfig - The configuration of the new delegate
   * @returns
   * @throws "Invalid Safe address"
   * @throws "Invalid Safe delegate address"
   * @throws "Checksum address validation failed"
   * @throws "Address <delegate_address> is not checksumed"
   * @throws "Safe=<safe_address> does not exist or it's still not indexed"
   * @throws "Signing owner is not an owner of the Safe"
   */
  async addSafeDelegate({
    safe,
    delegate,
    label,
    signer
  }: SafeDelegateConfig): Promise<SafeDelegate> {
    if (safe === '') {
      throw new Error('Invalid Safe address')
    }
    if (delegate === '') {
      throw new Error('Invalid Safe delegate address')
    }
    const { address: safeAddress } = await this.#ethAdapter.getEip3770Address(safe)
    const { address: delegateAddress } = await this.#ethAdapter.getEip3770Address(delegate)
    const totp = Math.floor(Date.now() / 1000 / 3600)
    const data = delegateAddress + totp
    const signature = await signer.signMessage(data)
    const body: SafeDelegate = {
      safe: safeAddress,
      delegate: delegateAddress,
      label,
      signature
    }
    return sendRequest({
      url: `${this.#txServiceBaseUrl}/safes/${safeAddress}/delegates/`,
      method: HttpMethod.Post,
      body
    })
  }

  /**
   * Removes all delegates for a given Safe address.
   *
   * @param safeAddress - The Safe address
   * @param signer - A Signer that owns the Safe
   * @returns
   * @throws "Invalid Safe address"
   * @throws "Checksum address validation failed"
   * @throws "Safe=<safe_address> does not exist or it's still not indexed"
   * @throws "Signing owner is not an owner of the Safe"
   */
  async removeAllSafeDelegates(safeAddress: string, signer: Signer): Promise<void> {
    if (safeAddress === '') {
      throw new Error('Invalid Safe address')
    }
    const { address } = await this.#ethAdapter.getEip3770Address(safeAddress)
    const totp = Math.floor(Date.now() / 1000 / 3600)
    const data = address + totp
    const signature = await signer.signMessage(data)
    return sendRequest({
      url: `${this.#txServiceBaseUrl}/safes/${address}/delegates/`,
      method: HttpMethod.Delete,
      body: { signature }
    })
  }

  /**
   * Removes a delegate for a given Safe address.
   *
   * @param delegateConfig - The configuration for the delegate that will be removed
   * @returns
   * @throws "Invalid Safe address"
   * @throws "Invalid Safe delegate address"
   * @throws "Checksum address validation failed"
   * @throws "Signing owner is not an owner of the Safe"
   * @throws "Not found"
   */
  async removeSafeDelegate({ safe, delegate, signer }: SafeDelegateDeleteConfig): Promise<void> {
    if (safe === '') {
      throw new Error('Invalid Safe address')
    }
    if (delegate === '') {
      throw new Error('Invalid Safe delegate address')
    }
    const { address: safeAddress } = await this.#ethAdapter.getEip3770Address(safe)
    const { address: delegateAddress } = await this.#ethAdapter.getEip3770Address(delegate)
    const totp = Math.floor(Date.now() / 1000 / 3600)
    const data = delegateAddress + totp
    const signature = await signer.signMessage(data)
    return sendRequest({
      url: `${this.#txServiceBaseUrl}/safes/${safeAddress}/delegates/${delegateAddress}`,
      method: HttpMethod.Delete,
      body: {
        safe: safeAddress,
        delegate: delegateAddress,
        signature
      }
    })
  }

  /**
   * Returns the creation information of a Safe.
   *
   * @param safeAddress - The Safe address
   * @returns The creation information of a Safe
   * @throws "Invalid Safe address"
   * @throws "Safe creation not found"
   * @throws "Checksum address validation failed"
   * @throws "Problem connecting to Ethereum network"
   */
  async getSafeCreationInfo(safeAddress: string): Promise<SafeCreationInfoResponse> {
    if (safeAddress === '') {
      throw new Error('Invalid Safe address')
    }
    const { address } = await this.#ethAdapter.getEip3770Address(safeAddress)
    return sendRequest({
      url: `${this.#txServiceBaseUrl}/safes/${address}/creation/`,
      method: HttpMethod.Get
    })
  }

  /**
   * Estimates the safeTxGas for a given Safe multi-signature transaction.
   *
   * @param safeAddress - The Safe address
   * @param safeTransaction - The Safe transaction to estimate
   * @returns The safeTxGas for the given Safe transaction
   * @throws "Invalid Safe address"
   * @throws "Data not valid"
   * @throws "Safe not found"
   * @throws "Tx not valid"
   */
  async estimateSafeTransaction(
    safeAddress: string,
    safeTransaction: SafeMultisigTransactionEstimate
  ): Promise<SafeMultisigTransactionEstimateResponse> {
    if (safeAddress === '') {
      throw new Error('Invalid Safe address')
    }
    const { address } = await this.#ethAdapter.getEip3770Address(safeAddress)
    return sendRequest({
      url: `${this.#txServiceBaseUrl}/safes/${address}/multisig-transactions/estimations/`,
      method: HttpMethod.Post,
      body: safeTransaction
    })
  }

  /**
   * Creates a new multi-signature transaction with its confirmations and stores it in the Safe Transaction Service.
   *
   * @param proposeTransactionConfig - The configuration of the proposed transaction
   * @returns The hash of the Safe transaction proposed
   * @throws "Invalid Safe address"
   * @throws "Invalid safeTxHash"
   * @throws "Invalid data"
   * @throws "Invalid ethereum address/User is not an owner/Invalid signature/Nonce already executed/Sender is not an owner"
   */
  async proposeTransaction({
    safeAddress,
    senderAddress,
    safeTransaction,
    safeTxHash,
    origin
  }: ProposeTransactionProps): Promise<void> {
    if (safeAddress === '') {
      throw new Error('Invalid Safe address')
    }
    const { address: safe } = await this.#ethAdapter.getEip3770Address(safeAddress)
    const { address: sender } = await this.#ethAdapter.getEip3770Address(senderAddress)
    if (safeTxHash === '') {
      throw new Error('Invalid safeTxHash')
    }
    return sendRequest({
      url: `${this.#txServiceBaseUrl}/safes/${safe}/multisig-transactions/`,
      method: HttpMethod.Post,
      body: {
        ...safeTransaction.data,
        contractTransactionHash: safeTxHash,
        sender,
        signature: safeTransaction.signatures.get(sender.toLowerCase())?.data,
        origin
      }
    })
  }

  /**
   * Returns the history of incoming transactions of a Safe account.
   *
   * @param safeAddress - The Safe address
   * @returns The history of incoming transactions
   * @throws "Invalid Safe address"
   * @throws "Checksum address validation failed"
   */
  async getIncomingTransactions(safeAddress: string): Promise<TransferListResponse> {
    if (safeAddress === '') {
      throw new Error('Invalid Safe address')
    }
    const { address } = await this.#ethAdapter.getEip3770Address(safeAddress)
    return sendRequest({
      url: `${this.#txServiceBaseUrl}/safes/${address}/incoming-transfers/`,
      method: HttpMethod.Get
    })
  }

  /**
   * Returns the history of module transactions of a Safe account.
   *
   * @param safeAddress - The Safe address
   * @returns The history of module transactions
   * @throws "Invalid Safe address"
   * @throws "Invalid data"
   * @throws "Invalid ethereum address"
   */
  async getModuleTransactions(safeAddress: string): Promise<SafeModuleTransactionListResponse> {
    if (safeAddress === '') {
      throw new Error('Invalid Safe address')
    }
    const { address } = await this.#ethAdapter.getEip3770Address(safeAddress)
    return sendRequest({
<<<<<<< HEAD
      url: `${this.#txServiceBaseUrl}/safes/${safeAddress}/module-transactions/`,
=======
      url: `${this.#txServiceBaseUrl}/safes/${address}/module-transfers/`,
>>>>>>> ad494c11
      method: HttpMethod.Get
    })
  }

  /**
   * Returns the history of multi-signature transactions of a Safe account.
   *
   * @param safeAddress - The Safe address
   * @returns The history of multi-signature transactions
   * @throws "Invalid Safe address"
   * @throws "Checksum address validation failed"
   */
  async getMultisigTransactions(safeAddress: string): Promise<SafeMultisigTransactionListResponse> {
    if (safeAddress === '') {
      throw new Error('Invalid Safe address')
    }
    const { address } = await this.#ethAdapter.getEip3770Address(safeAddress)
    return sendRequest({
      url: `${this.#txServiceBaseUrl}/safes/${address}/multisig-transactions/`,
      method: HttpMethod.Get
    })
  }

  /**
   * Returns the list of multi-signature transactions that are waiting for the confirmation of the Safe owners.
   *
   * @param safeAddress - The Safe address
   * @param currentNonce - Current nonce of the Safe
   * @returns The list of transactions waiting for the confirmation of the Safe owners
   * @throws "Invalid Safe address"
   * @throws "Invalid data"
   * @throws "Invalid ethereum address"
   */
  async getPendingTransactions(
    safeAddress: string,
    currentNonce?: number
  ): Promise<SafeMultisigTransactionListResponse> {
    if (safeAddress === '') {
      throw new Error('Invalid Safe address')
    }
    const { address } = await this.#ethAdapter.getEip3770Address(safeAddress)
    let nonce = currentNonce ? currentNonce : (await this.getSafeInfo(address)).nonce
    return sendRequest({
      url: `${
        this.#txServiceBaseUrl
      }/safes/${address}/multisig-transactions/?executed=false&nonce__gte=${nonce}`,
      method: HttpMethod.Get
    })
  }

  /**
   * Returns a list of transactions for a Safe. The list has different structures depending on the transaction type
   *
   * @param safeAddress - The Safe address
   * @returns The list of transactions waiting for the confirmation of the Safe owners
   * @throws "Invalid Safe address"
   * @throws "Checksum address validation failed"
   */
  async getAllTransactions(
    safeAddress: string,
    options?: AllTransactionsOptions
  ): Promise<AllTransactionsListResponse> {
    if (safeAddress === '') {
      throw new Error('Invalid Safe address')
    }
    const { address } = await this.#ethAdapter.getEip3770Address(safeAddress)
    const url = new URL(`${this.#txServiceBaseUrl}/safes/${address}/all-transactions/`)

    const trusted = options?.trusted?.toString() || 'true'
    url.searchParams.set('trusted', trusted)

    const queued = options?.queued?.toString() || 'true'
    url.searchParams.set('queued', queued)

    const executed = options?.executed?.toString() || 'false'
    url.searchParams.set('executed', executed)

    return sendRequest({
      url: url.toString(),
      method: HttpMethod.Get
    })
  }

  /**
   * Returns the right nonce to propose a new transaction after the last pending transaction.
   *
   * @param safeAddress - The Safe address
   * @returns The right nonce to propose a new transaction after the last pending transaction
   * @throws "Invalid Safe address"
   * @throws "Invalid data"
   * @throws "Invalid ethereum address"
   */
  async getNextNonce(safeAddress: string): Promise<number> {
    if (safeAddress === '') {
      throw new Error('Invalid Safe address')
    }
    const { address } = await this.#ethAdapter.getEip3770Address(safeAddress)
    const pendingTransactions = await this.getPendingTransactions(address)
    if (pendingTransactions.results.length > 0) {
      const nonces = pendingTransactions.results.map((tx) => tx.nonce)
      const lastNonce = Math.max(...nonces)
      return lastNonce + 1
    }
    const safeInfo = await this.getSafeInfo(address)
    return safeInfo.nonce
  }

  /**
   * Returns the balances for Ether and ERC20 tokens of a Safe.
   *
   * @param safeAddress - The Safe address
   * @param options - API params
   * @returns The balances for Ether and ERC20 tokens
   * @throws "Invalid Safe address"
   * @throws "Checksum address validation failed"
   */
  async getBalances(
    safeAddress: string,
    options?: SafeBalancesOptions
  ): Promise<SafeBalanceResponse[]> {
    if (safeAddress === '') {
      throw new Error('Invalid Safe address')
    }
    const { address } = await this.#ethAdapter.getEip3770Address(safeAddress)
    let url = new URL(`${this.#txServiceBaseUrl}/safes/${address}/balances/`)
    const excludeSpam = options?.excludeSpamTokens?.toString() || 'true'
    url.searchParams.set('exclude_spam', excludeSpam)

    return sendRequest({ url: url.toString(), method: HttpMethod.Get })
  }

  /**
   * Returns the balances for Ether and ERC20 tokens of a Safe with USD fiat conversion.
   *
   * @param safeAddress - The Safe address
   * @param options - API params
   * @returns The balances for Ether and ERC20 tokens with USD fiat conversion
   * @throws "Invalid Safe address"
   * @throws "Checksum address validation failed"
   */
  async getUsdBalances(
    safeAddress: string,
    options?: SafeBalancesUsdOptions
  ): Promise<SafeBalanceUsdResponse[]> {
    if (safeAddress === '') {
      throw new Error('Invalid Safe address')
    }
    const { address } = await this.#ethAdapter.getEip3770Address(safeAddress)
    let url = new URL(`${this.#txServiceBaseUrl}/safes/${address}/balances/usd/`)
    const excludeSpam = options?.excludeSpamTokens?.toString() || 'true'
    url.searchParams.set('exclude_spam', excludeSpam)

    return sendRequest({ url: url.toString(), method: HttpMethod.Get })
  }

  /**
   * Returns the collectives (ERC721 tokens) owned by the given Safe and information about them.
   *
   * @param safeAddress - The Safe address
   * @param options - API params
   * @returns The collectives owned by the given Safe
   * @throws "Invalid Safe address"
   * @throws "Checksum address validation failed"
   */
  async getCollectibles(
    safeAddress: string,
    options?: SafeCollectiblesOptions
  ): Promise<SafeCollectibleResponse[]> {
    if (safeAddress === '') {
      throw new Error('Invalid Safe address')
    }
    const { address } = await this.#ethAdapter.getEip3770Address(safeAddress)
    let url = new URL(`${this.#txServiceBaseUrl}/safes/${address}/collectibles/`)
    const excludeSpam = options?.excludeSpamTokens?.toString() || 'true'
    url.searchParams.set('exclude_spam', excludeSpam)

    return sendRequest({ url: url.toString(), method: HttpMethod.Get })
  }

  /**
   * Returns the list of all the ERC20 tokens handled by the Safe.
   *
   * @returns The list of all the ERC20 tokens
   */
  async getTokenList(): Promise<TokenInfoListResponse> {
    return sendRequest({
      url: `${this.#txServiceBaseUrl}/tokens/`,
      method: HttpMethod.Get
    })
  }

  /**
   * Returns the information of a given ERC20 token.
   *
   * @param tokenAddress - The token address
   * @returns The information of the given ERC20 token
   * @throws "Invalid token address"
   * @throws "Checksum address validation failed"
   */
  async getToken(tokenAddress: string): Promise<TokenInfoResponse> {
    if (tokenAddress === '') {
      throw new Error('Invalid token address')
    }
    const { address } = await this.#ethAdapter.getEip3770Address(tokenAddress)
    return sendRequest({
      url: `${this.#txServiceBaseUrl}/tokens/${address}/`,
      method: HttpMethod.Get
    })
  }
}

export default SafeServiceClient<|MERGE_RESOLUTION|>--- conflicted
+++ resolved
@@ -436,11 +436,7 @@
     }
     const { address } = await this.#ethAdapter.getEip3770Address(safeAddress)
     return sendRequest({
-<<<<<<< HEAD
-      url: `${this.#txServiceBaseUrl}/safes/${safeAddress}/module-transactions/`,
-=======
-      url: `${this.#txServiceBaseUrl}/safes/${address}/module-transfers/`,
->>>>>>> ad494c11
+      url: `${this.#txServiceBaseUrl}/safes/${address}/module-transactions/`,
       method: HttpMethod.Get
     })
   }
