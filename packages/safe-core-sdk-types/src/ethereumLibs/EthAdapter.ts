import { BigNumber } from '@ethersproject/bignumber'
import { SingletonDeployment } from '@gnosis.pm/safe-deployments'
import { AbiItem } from 'web3-utils'
import { GnosisSafeContract } from '../contracts/GnosisSafeContract'
import { GnosisSafeProxyFactoryContract } from '../contracts/GnosisSafeProxyFactoryContract'
import { MultiSendCallOnlyContract } from '../contracts/MultiSendCallOnlyContract'
import { MultiSendContract } from '../contracts/MultiSendContract'
import { Eip3770Address, SafeTransactionEIP712Args, SafeVersion } from '../types'

export interface EthAdapterTransaction {
  to: string
  from: string
  data: string
  value?: string
  gasPrice?: number
  gasLimit?: number
  maxFeePerGas?: number | string
  maxPriorityFeePerGas?: number | string
}

export interface GetContractProps {
  safeVersion: SafeVersion
  chainId: number
  singletonDeployment?: SingletonDeployment
  customContractAddress?: string
  customContractAbi?: AbiItem | AbiItem[]
}

export interface EthAdapter {
  isAddress(address: string): boolean
  getEip3770Address(fullAddress: string): Promise<Eip3770Address>
  getBalance(address: string, defaultBlock?: string | number): Promise<BigNumber>
  getNonce(address: string, defaultBlock?: string | number): Promise<number>
  getChainId(): Promise<number>
  getChecksummedAddress(address: string): string
  getSafeContract({
    safeVersion,
    chainId,
    singletonDeployment,
    customContractAddress,
    customContractAbi
  }: GetContractProps): GnosisSafeContract
  getMultiSendContract({
    safeVersion,
    chainId,
    singletonDeployment,
    customContractAddress,
    customContractAbi
  }: GetContractProps): MultiSendContract
  getMultiSendCallOnlyContract({
    safeVersion,
    chainId,
    singletonDeployment,
    customContractAddress,
    customContractAbi
  }: GetContractProps): MultiSendCallOnlyContract
  getSafeProxyFactoryContract({
    safeVersion,
    chainId,
    singletonDeployment,
    customContractAddress,
    customContractAbi
  }: GetContractProps): GnosisSafeProxyFactoryContract
<<<<<<< HEAD
  getContractCode(address: string): Promise<string>
  isContractDeployed(address: string): Promise<boolean>
  getStorageAt(address: string, position: string): Promise<string>
=======
  getContractCode(address: string, defaultBlock?: string | number): Promise<string>
  isContractDeployed(address: string, defaultBlock?: string | number): Promise<boolean>
>>>>>>> d4f841ab
  getTransaction(transactionHash: string): Promise<any>
  getSignerAddress(): Promise<string>
  signMessage(message: string): Promise<string>
  signTypedData(
    safeTransactionEIP712Args: SafeTransactionEIP712Args,
    signTypedDataVersion?: string
  ): Promise<string>
  estimateGas(
    transaction: EthAdapterTransaction,
    callback?: (error: Error, gas: number) => void
  ): Promise<number>
  call(transaction: EthAdapterTransaction, defaultBlock?: string | number): Promise<string>
  encodeParameters(types: string[], values: any[]): string
  decodeParameters(types: any[], values: string): { [key: string]: any }
}<|MERGE_RESOLUTION|>--- conflicted
+++ resolved
@@ -61,14 +61,9 @@
     customContractAddress,
     customContractAbi
   }: GetContractProps): GnosisSafeProxyFactoryContract
-<<<<<<< HEAD
-  getContractCode(address: string): Promise<string>
-  isContractDeployed(address: string): Promise<boolean>
-  getStorageAt(address: string, position: string): Promise<string>
-=======
   getContractCode(address: string, defaultBlock?: string | number): Promise<string>
   isContractDeployed(address: string, defaultBlock?: string | number): Promise<boolean>
->>>>>>> d4f841ab
+  getStorageAt(address: string, position: string): Promise<string>
   getTransaction(transactionHash: string): Promise<any>
   getSignerAddress(): Promise<string>
   signMessage(message: string): Promise<string>
