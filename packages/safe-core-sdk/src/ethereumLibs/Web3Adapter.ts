import { BigNumber } from 'ethers'
<<<<<<< HEAD
import { GnosisSafe } from '../../typechain/web3-v1/GnosisSafe'
import { GnosisSafeProxyFactory } from '../../typechain/web3-v1/GnosisSafeProxyFactory'
import { MultiSend } from '../../typechain/web3-v1/MultiSend'
=======
import Contract from 'web3/eth/contract'
import { ContractNetworkConfig } from '../configuration/contracts'
>>>>>>> f1743a10
import GnosisSafeWeb3Contract from '../contracts/GnosisSafe/GnosisSafeWeb3Contract'
import SafeAbiV120 from '../contracts/GnosisSafe/SafeAbiV1-2-0.json'
import GnosisSafeProxyFactoryAbiV120 from '../contracts/GnosisSafeProxyFactory/GnosisSafeProxyFactoryAbiV1-2-0.json'
import GnosisSafeProxyFactoryWeb3Contract from '../contracts/GnosisSafeProxyFactory/GnosisSafeProxyFactoryWeb3Contract'
import MultiSendAbi from '../contracts/MultiSend/MultiSendAbi.json'
import MultiSendWeb3Contract from '../contracts/MultiSend/MultiSendWeb3Contract'
<<<<<<< HEAD
import { Abi } from '../utils/types'
import EthAdapter, { EthAdapterTransaction } from './EthAdapter'
=======
import { AbiItem } from '../types'
import { GnosisSafe } from '../types/typechain/web3-v1/GnosisSafe'
import { MultiSend } from '../types/typechain/web3-v1/MultiSend'
import EthAdapter, { EthAdapterTransaction, GnosisSafeContracts } from './EthAdapter'
>>>>>>> f1743a10

export interface Web3AdapterConfig {
  /** web3 - Web3 library */
  web3: any
  /** signerAddress - Address of the signer */
  signerAddress: string
}

class Web3Adapter implements EthAdapter {
  #web3: any
  #signerAddress: string

  constructor({ web3, signerAddress }: Web3AdapterConfig) {
    if (!web3) {
      throw new Error('web3 property missing from options')
    }
    this.#web3 = web3
    this.#signerAddress = signerAddress
  }

  isAddress(address: string): boolean {
    return this.#web3.utils.isAddress(address)
  }

  async getBalance(address: string): Promise<BigNumber> {
    return BigNumber.from(await this.#web3.eth.getBalance(address))
  }

  async getChainId(): Promise<number> {
    return this.#web3.eth.getChainId()
  }

  async getContract(address: string, abi: Abi): Promise<any> {
    return new this.#web3.eth.Contract(abi, address)
  }

  async getSafeContract(safeAddress: string): Promise<GnosisSafeWeb3Contract> {
    const safeContractCode = await this.getContractCode(safeAddress)
    if (safeContractCode === '0x') {
      throw new Error('Safe Proxy contract is not deployed in the current network')
    }
    const safeContract = (await this.getContract(safeAddress, SafeAbiV120)) as GnosisSafe
    const wrapperSafeContract = new GnosisSafeWeb3Contract(safeContract)
    return wrapperSafeContract
  }

  async getMultiSendContract(multiSendAddress: string): Promise<MultiSendWeb3Contract> {
    const multiSendContractCode = await this.getContractCode(multiSendAddress)
    if (multiSendContractCode === '0x') {
      throw new Error('MultiSend contract is not deployed in the current network')
    }
    const multiSendContract = (await this.getContract(multiSendAddress, MultiSendAbi)) as MultiSend
    const wrappedMultiSendContract = new MultiSendWeb3Contract(multiSendContract)
    return wrappedMultiSendContract
  }

<<<<<<< HEAD
  async getGnosisSafeProxyFactoryContract(
    proxyFactoryAddress: string
  ): Promise<GnosisSafeProxyFactoryWeb3Contract> {
    const proxyFactoryContractCode = await this.getContractCode(proxyFactoryAddress)
    if (proxyFactoryContractCode === '0x') {
      throw new Error('Safe Proxy Factory contract is not deployed in the current network')
    }
    const proxyFactoryContract = (await this.getContract(
      proxyFactoryAddress,
      GnosisSafeProxyFactoryAbiV120
    )) as GnosisSafeProxyFactory
    const wrappedProxyFactoryContract = new GnosisSafeProxyFactoryWeb3Contract(proxyFactoryContract)
    return wrappedProxyFactoryContract
=======
  getContract(address: string, abi: AbiItem[]): Contract {
    return new this.#web3.eth.Contract(abi, address)
>>>>>>> f1743a10
  }

  async getContractCode(address: string): Promise<string> {
    return this.#web3.eth.getCode(address)
  }

  async getTransaction(transactionHash: string): Promise<any> {
    return this.#web3.eth.getTransaction(transactionHash)
  }

  async getSignerAddress(): Promise<string> {
    return this.#signerAddress
  }

  signMessage(message: string): Promise<string> {
    return this.#web3.eth.sign(message, this.#signerAddress)
  }

  estimateGas(transaction: EthAdapterTransaction, options?: string): Promise<number> {
    return this.#web3.eth.estimateGas(transaction, options)
  }

  call(transaction: EthAdapterTransaction): Promise<string> {
    return this.#web3.eth.call(transaction)
  }
}

export default Web3Adapter<|MERGE_RESOLUTION|>--- conflicted
+++ resolved
@@ -1,27 +1,15 @@
 import { BigNumber } from 'ethers'
-<<<<<<< HEAD
-import { GnosisSafe } from '../../typechain/web3-v1/GnosisSafe'
-import { GnosisSafeProxyFactory } from '../../typechain/web3-v1/GnosisSafeProxyFactory'
-import { MultiSend } from '../../typechain/web3-v1/MultiSend'
-=======
-import Contract from 'web3/eth/contract'
-import { ContractNetworkConfig } from '../configuration/contracts'
->>>>>>> f1743a10
 import GnosisSafeWeb3Contract from '../contracts/GnosisSafe/GnosisSafeWeb3Contract'
 import SafeAbiV120 from '../contracts/GnosisSafe/SafeAbiV1-2-0.json'
 import GnosisSafeProxyFactoryAbiV120 from '../contracts/GnosisSafeProxyFactory/GnosisSafeProxyFactoryAbiV1-2-0.json'
 import GnosisSafeProxyFactoryWeb3Contract from '../contracts/GnosisSafeProxyFactory/GnosisSafeProxyFactoryWeb3Contract'
 import MultiSendAbi from '../contracts/MultiSend/MultiSendAbi.json'
 import MultiSendWeb3Contract from '../contracts/MultiSend/MultiSendWeb3Contract'
-<<<<<<< HEAD
-import { Abi } from '../utils/types'
-import EthAdapter, { EthAdapterTransaction } from './EthAdapter'
-=======
 import { AbiItem } from '../types'
 import { GnosisSafe } from '../types/typechain/web3-v1/GnosisSafe'
+import { GnosisSafeProxyFactory } from '../types/typechain/web3-v1/GnosisSafeProxyFactory'
 import { MultiSend } from '../types/typechain/web3-v1/MultiSend'
-import EthAdapter, { EthAdapterTransaction, GnosisSafeContracts } from './EthAdapter'
->>>>>>> f1743a10
+import EthAdapter, { EthAdapterTransaction } from './EthAdapter'
 
 export interface Web3AdapterConfig {
   /** web3 - Web3 library */
@@ -54,7 +42,7 @@
     return this.#web3.eth.getChainId()
   }
 
-  async getContract(address: string, abi: Abi): Promise<any> {
+  async getContract(address: string, abi: AbiItem[]): Promise<any> {
     return new this.#web3.eth.Contract(abi, address)
   }
 
@@ -78,7 +66,6 @@
     return wrappedMultiSendContract
   }
 
-<<<<<<< HEAD
   async getGnosisSafeProxyFactoryContract(
     proxyFactoryAddress: string
   ): Promise<GnosisSafeProxyFactoryWeb3Contract> {
@@ -92,10 +79,6 @@
     )) as GnosisSafeProxyFactory
     const wrappedProxyFactoryContract = new GnosisSafeProxyFactoryWeb3Contract(proxyFactoryContract)
     return wrappedProxyFactoryContract
-=======
-  getContract(address: string, abi: AbiItem[]): Contract {
-    return new this.#web3.eth.Contract(abi, address)
->>>>>>> f1743a10
   }
 
   async getContractCode(address: string): Promise<string> {
