--- conflicted
+++ resolved
@@ -36,11 +36,7 @@
     "ts-jest": "^29.1.1",
     "ts-node": "^10.9.2",
     "tsc-alias": "^1.8.8",
-<<<<<<< HEAD
-    "typescript": "^5.3.2"
-=======
     "typescript": "^5.3.3"
->>>>>>> d78797c9
   },
   "lint-staged": {
     "./packages/**/*.{js,jsx,ts,tsx}": [
